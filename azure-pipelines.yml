--- conflicted
+++ resolved
@@ -11,13 +11,9 @@
     type: github
     endpoint: switchcase-build
     name: SwitchCaseGroup/switchcase-azure-pipelines-templates
-<<<<<<< HEAD
-    ref: arobinson/ch85140/interactivefitness-deltapatcher-support-for-20-04
+    ref: refs/tags/v4.7.0
   - repository: self
     clean: true
-=======
-    ref: refs/tags/v4.7.0
->>>>>>> 8c00f694
 
 trigger:
   batch: true
